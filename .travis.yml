dist: trusty

language: go

go: 1.8

go_import_path: github.com/jetstack/navigator

services:
- docker

jobs:
  include:
    - stage: test
      env:
      - KUBERNETES_VERSION=v1.8.0
      before_script:
      - ./hack/install-e2e-dependencies.sh
      script:
      - make BUILD_TAG=latest build e2e-test

    - stage: test
      env:
      - KUBERNETES_VERSION=v1.7.0
      before_script:
      - ./hack/install-e2e-dependencies.sh
      script:
<<<<<<< HEAD
      - set -e
      - curl -Lo helm.tar.gz https://storage.googleapis.com/kubernetes-helm/helm-v2.6.1-linux-amd64.tar.gz && tar xvf helm.tar.gz && sudo mv linux-amd64/helm /usr/local/bin
      - curl -Lo kubectl https://storage.googleapis.com/kubernetes-release/release/$KUBERNETES_VERSION/bin/linux/amd64/kubectl && chmod +x kubectl && sudo mv kubectl /usr/local/bin/
      - curl -Lo minikube https://storage.googleapis.com/minikube/releases/v0.21.0/minikube-linux-amd64 && chmod +x minikube && sudo mv minikube /usr/local/bin/
      # Install nsenter
      - docker run -v /usr/local/bin:/hostbin quay.io/jetstack/ubuntu-nsenter cp /nsenter /hostbin/nsenter
      # Create a cluster. We do this as root as we are using the 'docker' driver.
      # We enable RBAC on the cluster too, to test the RBAC in Navigators chart
      - sudo -E CHANGE_MINIKUBE_NONE_USER=true minikube start --vm-driver=none --kubernetes-version="$KUBERNETES_VERSION" --extra-config=apiserver.Authorization.Mode=RBAC
=======
>>>>>>> 76c79b32
      - make BUILD_TAG=latest build e2e-test

    - stage: test
      script:
      - make verify

    - stage: build
      script:
      - make go_build docker_build
      - if [ "${TRAVIS_PULL_REQUEST}" = "false" ] && [ "${TRAVIS_BRANCH}" = "master" ]; then
          mkdir -p ~/.docker && echo "${DOCKER_AUTH_CONFIG}" > ~/.docker/config.json && chmod 600 ~/.docker/config.json;
          make docker_push IMAGE_TAGS="${TRAVIS_COMMIT} latest";
        fi<|MERGE_RESOLUTION|>--- conflicted
+++ resolved
@@ -25,18 +25,6 @@
       before_script:
       - ./hack/install-e2e-dependencies.sh
       script:
-<<<<<<< HEAD
-      - set -e
-      - curl -Lo helm.tar.gz https://storage.googleapis.com/kubernetes-helm/helm-v2.6.1-linux-amd64.tar.gz && tar xvf helm.tar.gz && sudo mv linux-amd64/helm /usr/local/bin
-      - curl -Lo kubectl https://storage.googleapis.com/kubernetes-release/release/$KUBERNETES_VERSION/bin/linux/amd64/kubectl && chmod +x kubectl && sudo mv kubectl /usr/local/bin/
-      - curl -Lo minikube https://storage.googleapis.com/minikube/releases/v0.21.0/minikube-linux-amd64 && chmod +x minikube && sudo mv minikube /usr/local/bin/
-      # Install nsenter
-      - docker run -v /usr/local/bin:/hostbin quay.io/jetstack/ubuntu-nsenter cp /nsenter /hostbin/nsenter
-      # Create a cluster. We do this as root as we are using the 'docker' driver.
-      # We enable RBAC on the cluster too, to test the RBAC in Navigators chart
-      - sudo -E CHANGE_MINIKUBE_NONE_USER=true minikube start --vm-driver=none --kubernetes-version="$KUBERNETES_VERSION" --extra-config=apiserver.Authorization.Mode=RBAC
-=======
->>>>>>> 76c79b32
       - make BUILD_TAG=latest build e2e-test
 
     - stage: test
