--- conflicted
+++ resolved
@@ -15,11 +15,7 @@
 
 source "${SCRIPT_DIR}/libe2e.sh"
 
-<<<<<<< HEAD
 helm delete --purge "${RELEASE_NAME}" || true
-=======
-kube_delete_namespace_and_wait "${USER_NAMESPACE}"
->>>>>>> 5a7ae32a
 
 function debug_navigator_start() {
     kubectl api-versions
