#!/bin/bash
set -eux

NAVIGATOR_NAMESPACE="navigator"
USER_NAMESPACE="navigator-e2e-database1"
RELEASE_NAME="nav-e2e"

ROOT_DIR="$(git rev-parse --show-toplevel)"
SCRIPT_DIR="$(cd "$( dirname "${BASH_SOURCE[0]}" )" && pwd)"
CONFIG_DIR=$(mktemp -d -t navigator-e2e.XXXXXXXXX)
mkdir -p $CONFIG_DIR
CERT_DIR="$CONFIG_DIR/certs"
mkdir -p $CERT_DIR
TEST_DIR="$CONFIG_DIR/tmp"
mkdir -p $TEST_DIR

source "${SCRIPT_DIR}/libe2e.sh"

helm delete --purge "${RELEASE_NAME}" || true
kube_delete_namespace_and_wait "${USER_NAMESPACE}"

echo "Installing navigator..."
helm install --wait --name "${RELEASE_NAME}" contrib/charts/navigator \
        --set apiserver.image.pullPolicy=Never \
        --set controller.image.pullPolicy=Never

# Wait for navigator API to be ready
function navigator_ready() {
    local replica_count_controller=$(
        kubectl get deployment ${RELEASE_NAME}-navigator-controller \
                --output 'jsonpath={.status.readyReplicas}' || true)
    if [[ "${replica_count_controller}" -eq 0 ]]; then
        return 1
    fi
    local replica_count_apiserver=$(
        kubectl get deployment ${RELEASE_NAME}-navigator-apiserver \
                --output 'jsonpath={.status.readyReplicas}' || true)
    if [[ "${replica_count_apiserver}" -eq 0 ]]; then
        return 1
    fi
    if ! kubectl api-versions | grep 'navigator.jetstack.io'; then
        return 1
    fi
    # Even after the API appears in api-versions, it takes a short time for API
    # server to recognise navigator API types.
    if ! kubectl get esc; then
        return 1
    fi
    return 0
}

echo "Waiting for Navigator to be ready..."
if ! retry navigator_ready; then
    kubectl api-versions
    kubectl get pods --all-namespaces
    kubectl describe deploy
    kubectl describe pod
    echo "ERROR: Timeout waiting for Navigator API"
    exit 1
fi

kubectl create namespace "${USER_NAMESPACE}"

FAILURE_COUNT=0

function fail_test() {
    FAILURE_COUNT=$(($FAILURE_COUNT+1))
    echo "TEST FAILURE: $1"
}

function test_elasticsearchcluster() {
    echo "Testing ElasticsearchCluster"
    if ! kubectl get esc; then
        fail_test "Failed to use shortname to get ElasticsearchClusters"
    fi
    # Create and delete an ElasticSearchCluster
    if ! kubectl create \
            --namespace "${USER_NAMESPACE}" \
            --filename "${ROOT_DIR}/docs/quick-start/es-cluster-demo.yaml"; then
        fail_test "Failed to create elasticsearchcluster"
    fi
    if ! kubectl get \
            --namespace "${USER_NAMESPACE}" \
            ElasticSearchClusters; then
        fail_test "Failed to get elasticsearchclusters"
    fi
    if ! retry kubectl get \
         --namespace "${USER_NAMESPACE}" \
         service es-demo; then
        fail_test "Navigator controller failed to create elasticsearchcluster service"
    fi
    if ! kubectl delete \
            --namespace "${USER_NAMESPACE}" \
            ElasticSearchClusters \
            --all; then
        fail_test "Failed to delete elasticsearchcluster"
    fi
}

<<<<<<< HEAD
test_elasticsearchcluster_shortname
test_elasticsearchcluster_create


function test_cassandracluster() {
    echo "Testing CassandraCluster"
    local USER_NAMESPACE="${USER_NAMESPACE}-cassandra"
    kube_delete_namespace_and_wait "${USER_NAMESPACE}"
    kubectl create namespace "${USER_NAMESPACE}"
    if ! kubectl create \
            --namespace "${USER_NAMESPACE}" \
            --filename "${ROOT_DIR}/docs/quick-start/cassandra-cluster.yaml"; then
        fail_test "Failed to create cassandracluster"
    fi
    if ! kubectl get \
            --namespace "${USER_NAMESPACE}" \
            CassandraClusters; then
        fail_test "Failed to get cassandraclusters"
    fi
    if ! kubectl delete \
            --namespace "${USER_NAMESPACE}" \
            CassandraClusters \
            --all; then
        fail_test "Failed to delete cassandracluster"
    fi
}

test_cassandracluster
=======
test_elasticsearchcluster

if [[ "${FAILURE_COUNT}" -gt 0 ]]; then
    kubectl get po -o yaml
    kubectl describe po
    kubectl get svc -o yaml
    kubectl describe svc
    kubectl get apiservice -o yaml
    kubectl describe apiservice
    kubectl logs -c apiserver -l app=navigator,component=apiserver
    kubectl logs -c controller -l app=navigator,component=controller
fi

exit $FAILURE_COUNT
>>>>>>> 3c8a77e4
<|MERGE_RESOLUTION|>--- conflicted
+++ resolved
@@ -97,10 +97,7 @@
     fi
 }
 
-<<<<<<< HEAD
-test_elasticsearchcluster_shortname
-test_elasticsearchcluster_create
-
+test_elasticsearchcluster
 
 function test_cassandracluster() {
     echo "Testing CassandraCluster"
@@ -126,8 +123,6 @@
 }
 
 test_cassandracluster
-=======
-test_elasticsearchcluster
 
 if [[ "${FAILURE_COUNT}" -gt 0 ]]; then
     kubectl get po -o yaml
@@ -140,5 +135,4 @@
     kubectl logs -c controller -l app=navigator,component=controller
 fi
 
-exit $FAILURE_COUNT
->>>>>>> 3c8a77e4
+exit $FAILURE_COUNT