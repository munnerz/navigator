#!/bin/bash
set -eux

NAVIGATOR_NAMESPACE="navigator"
USER_NAMESPACE="navigator-e2e-database1"
RELEASE_NAME="nav-e2e"

ROOT_DIR="$(git rev-parse --show-toplevel)"
SCRIPT_DIR="$(cd "$( dirname "${BASH_SOURCE[0]}" )" && pwd)"
CONFIG_DIR=$(mktemp -d -t navigator-e2e.XXXXXXXXX)
mkdir -p $CONFIG_DIR
CERT_DIR="$CONFIG_DIR/certs"
mkdir -p $CERT_DIR
TEST_DIR="$CONFIG_DIR/tmp"
mkdir -p $TEST_DIR

source "${SCRIPT_DIR}/libe2e.sh"

helm delete --purge "${RELEASE_NAME}" || true
kube_delete_namespace_and_wait "${USER_NAMESPACE}"

if [ "${CHART_VALUES}" == "" ]; then
    echo "CHART_VALUES must be set";
    exit 1
fi

echo "Installing navigator..."
helm install --wait --name "${RELEASE_NAME}" contrib/charts/navigator \
        --values ${CHART_VALUES}

# Wait for navigator API to be ready
function navigator_ready() {
    local replica_count_controller=$(
        kubectl get deployment ${RELEASE_NAME}-navigator-controller \
                --output 'jsonpath={.status.readyReplicas}' || true)
    if [[ "${replica_count_controller}" -eq 0 ]]; then
        return 1
    fi
    local replica_count_apiserver=$(
        kubectl get deployment ${RELEASE_NAME}-navigator-apiserver \
                --output 'jsonpath={.status.readyReplicas}' || true)
    if [[ "${replica_count_apiserver}" -eq 0 ]]; then
        return 1
    fi
    if ! kubectl api-versions | grep 'navigator.jetstack.io'; then
        return 1
    fi
    # Even after the API appears in api-versions, it takes a short time for API
    # server to recognise navigator API types.
    if ! kubectl get esc; then
        return 1
    fi
    if ! kube_event_exists "kube-system" \
         "navigator-controller:Endpoints:Normal:LeaderElection"
    then
        return 1
    fi
    return 0
}

echo "Waiting for Navigator to be ready..."
if ! retry navigator_ready; then
    kubectl api-versions
    kubectl get pods --all-namespaces
    kubectl describe deploy
    kubectl describe pod
    echo "ERROR: Timeout waiting for Navigator API"
    exit 1
fi

kubectl create namespace "${USER_NAMESPACE}"

FAILURE_COUNT=0

function fail_test() {
    FAILURE_COUNT=$(($FAILURE_COUNT+1))
    echo "TEST FAILURE: $1"
}

function test_elasticsearchcluster() {
    echo "Testing ElasticsearchCluster"
    if ! kubectl get esc; then
        fail_test "Failed to use shortname to get ElasticsearchClusters"
    fi
    # Create and delete an ElasticSearchCluster
    if ! kubectl create \
            --namespace "${USER_NAMESPACE}" \
            --filename "${ROOT_DIR}/docs/quick-start/es-cluster-demo.yaml"; then
        fail_test "Failed to create elasticsearchcluster"
    fi
    if ! kubectl get \
            --namespace "${USER_NAMESPACE}" \
            ElasticSearchClusters; then
        fail_test "Failed to get elasticsearchclusters"
    fi
    if ! retry kubectl get \
         --namespace "${USER_NAMESPACE}" \
         service es-demo; then
        fail_test "Navigator controller failed to create elasticsearchcluster service"
    fi
    if ! retry kube_event_exists "${USER_NAMESPACE}" \
         "navigator-controller:ElasticsearchCluster:Normal:SuccessSync"
    then
        fail_test "Navigator controller failed to create SuccessSync event"
    fi
    if ! kubectl delete \
            --namespace "${USER_NAMESPACE}" \
            ElasticSearchClusters \
            --all; then
        fail_test "Failed to delete elasticsearchcluster"
    fi
}

test_elasticsearchcluster

<<<<<<< HEAD
function test_cassandracluster() {
    echo "Testing CassandraCluster"
    local USER_NAMESPACE="${USER_NAMESPACE}-cassandra"
    kube_delete_namespace_and_wait "${USER_NAMESPACE}"
    kubectl create namespace "${USER_NAMESPACE}"
    if ! kubectl create \
            --namespace "${USER_NAMESPACE}" \
            --filename "${ROOT_DIR}/docs/quick-start/cassandra-cluster.yaml"; then
        fail_test "Failed to create cassandracluster"
    fi
    if ! kubectl get \
            --namespace "${USER_NAMESPACE}" \
            CassandraClusters; then
        fail_test "Failed to get cassandraclusters"
    fi
    if ! kubectl delete \
            --namespace "${USER_NAMESPACE}" \
            CassandraClusters \
            --all; then
        fail_test "Failed to delete cassandracluster"
    fi
}

test_cassandracluster

function ignore_expected_errors() {
    # Ignored failures to list navigator API objects when the controller starts
    # before the API server has started and registered its self. E.g.
=======
function ignore_expected_controller_errors() {
    # Ignore the following error types:
>>>>>>> 26e8057c
    # E1103 14:58:06.819858       1 reflector.go:205] github.com/jetstack/navigator/pkg/client/informers/externalversions/factory.go:68: Failed to list *v1alpha1.Pilot: the server could not find the requested resource (get pilots.navigator.jetstack.io)
    # E1108 14:18:37.610718       1 reflector.go:205] github.com/jetstack/navigator/pkg/client/informers/externalversions/factory.go:68: Failed to list *v1alpha1.Pilot: an error on the server ("Error: 'dial tcp 10.0.0.233:443: getsockopt: connection refused'\nTrying to reach: 'https://10.0.0.233:443/apis/navigator.jetstack.io/v1alpha1/pilots?resourceVersion=0'") has prevented the request from succeeding (get pilots.navigator.jetstack.io)
    egrep --invert-match \
          -e 'Failed to list \*v1alpha1\.\w+:\s+the server could not find the requested resource\s+\(get \w+\.navigator\.jetstack\.io\)$' \
          -e 'Failed to list \*v1alpha1\.\w+:\s+an error on the server \([^)]+\) has prevented the request from succeeding\s+\(get \w+\.navigator\.jetstack\.io\)$'
}

function test_logged_errors() {
    if kubectl logs -c controller -l app=navigator,component=controller \
            | egrep '^E[0-9]{4} ' \
            | ignore_expected_controller_errors
    then
        fail_test "Unexpected errors in controller logs"
    fi
    if kubectl logs -c apiserver -l app=navigator,component=apiserver \
            | egrep '^E[0-9]{4} '
    then
        fail_test "Unexpected errors in apiserver logs"
    fi
}

test_logged_errors

if [[ "${FAILURE_COUNT}" -gt 0 ]]; then
    kubectl get po -o yaml
    kubectl describe po
    kubectl get svc -o yaml
    kubectl describe svc
    kubectl get apiservice -o yaml
    kubectl describe apiservice
    kubectl logs -c apiserver -l app=navigator,component=apiserver
    kubectl logs -c controller -l app=navigator,component=controller
fi

exit $FAILURE_COUNT<|MERGE_RESOLUTION|>--- conflicted
+++ resolved
@@ -113,7 +113,7 @@
 
 test_elasticsearchcluster
 
-<<<<<<< HEAD
+
 function test_cassandracluster() {
     echo "Testing CassandraCluster"
     local USER_NAMESPACE="${USER_NAMESPACE}-cassandra"
@@ -139,13 +139,8 @@
 
 test_cassandracluster
 
-function ignore_expected_errors() {
-    # Ignored failures to list navigator API objects when the controller starts
-    # before the API server has started and registered its self. E.g.
-=======
 function ignore_expected_controller_errors() {
     # Ignore the following error types:
->>>>>>> 26e8057c
     # E1103 14:58:06.819858       1 reflector.go:205] github.com/jetstack/navigator/pkg/client/informers/externalversions/factory.go:68: Failed to list *v1alpha1.Pilot: the server could not find the requested resource (get pilots.navigator.jetstack.io)
     # E1108 14:18:37.610718       1 reflector.go:205] github.com/jetstack/navigator/pkg/client/informers/externalversions/factory.go:68: Failed to list *v1alpha1.Pilot: an error on the server ("Error: 'dial tcp 10.0.0.233:443: getsockopt: connection refused'\nTrying to reach: 'https://10.0.0.233:443/apis/navigator.jetstack.io/v1alpha1/pilots?resourceVersion=0'") has prevented the request from succeeding (get pilots.navigator.jetstack.io)
     egrep --invert-match \
