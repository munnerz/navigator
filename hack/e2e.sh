--- conflicted
+++ resolved
@@ -25,84 +25,9 @@
 # if you've published test images to your own repository.
 : ${CHART_VALUES_CASSANDRA:="${SCRIPT_DIR}/testdata/values_cassandra.yaml"}
 
-<<<<<<< HEAD
-=======
 # Save the cluster logs when the script exits (success or failure)
 trap "dump_debug_logs ${PWD}/_artifacts/dump_debug_logs" EXIT
 
-helm delete --purge "${RELEASE_NAME}" || true
-
-function debug_navigator_start() {
-    kubectl api-versions
-    kubectl get pods --all-namespaces
-    kubectl describe --namespace "${NAVIGATOR_NAMESPACE}" deploy
-    kubectl describe --namespace "${NAVIGATOR_NAMESPACE}"  pod
-}
-
-function navigator_install() {
-    echo "Installing navigator..."
-    helm delete --purge "${RELEASE_NAME}" || true
-    kube_delete_namespace_and_wait "${NAVIGATOR_NAMESPACE}"
-    kube_create_namespace_with_quota "${NAVIGATOR_NAMESPACE}"
-    if helm --debug install \
-            --namespace "${NAVIGATOR_NAMESPACE}" \
-            --wait \
-            --name "${RELEASE_NAME}" contrib/charts/navigator \
-            --values ${CHART_VALUES}
-    then
-        return 0
-    fi
-    return 1
-}
-
-# Retry helm install to work around intermittent API server availability.
-# See https://github.com/jetstack/navigator/issues/118
-if ! retry navigator_install; then
-    debug_navigator_start
-    echo "ERROR: Failed to install Navigator"
-    exit 1
-fi
-
-# Wait for navigator API to be ready
-function navigator_ready() {
-    local replica_count_controller=$(
-        kubectl get deployment ${RELEASE_NAME}-navigator-controller \
-                --namespace "${NAVIGATOR_NAMESPACE}" \
-                --output 'jsonpath={.status.readyReplicas}' || true)
-    if [[ "${replica_count_controller}" -eq 0 ]]; then
-        return 1
-    fi
-    local replica_count_apiserver=$(
-        kubectl get deployment ${RELEASE_NAME}-navigator-apiserver \
-                --namespace "${NAVIGATOR_NAMESPACE}" \
-                --output 'jsonpath={.status.readyReplicas}' || true)
-    if [[ "${replica_count_apiserver}" -eq 0 ]]; then
-        return 1
-    fi
-    if ! kubectl api-versions | grep 'navigator.jetstack.io'; then
-        return 1
-    fi
-    # Even after the API appears in api-versions, it takes a short time for API
-    # server to recognise navigator API types.
-    if ! kubectl get esc; then
-        return 1
-    fi
-    if ! kube_event_exists "${NAVIGATOR_NAMESPACE}" \
-         "navigator-controller:Endpoints:Normal:LeaderElection"
-    then
-        return 1
-    fi
-    return 0
-}
-
-echo "Waiting for Navigator to be ready..."
-if ! retry navigator_ready; then
-    debug_navigator_start
-    echo "ERROR: Timeout waiting for Navigator API"
-    exit 1
-fi
-
->>>>>>> ee1f90d9
 FAILURE_COUNT=0
 TEST_ID="$(date +%s)-${RANDOM}"
 
@@ -111,7 +36,6 @@
     echo "TEST FAILURE: $1"
 }
 
-<<<<<<< HEAD
 function cql_connect() {
     local namespace="${1}"
     local host="${2}"
@@ -134,7 +58,6 @@
         /usr/bin/cqlsh --debug "${host}" "${port}"
 }
 
-=======
 function test_general() {
     echo "Testing General"
     local namespace="${1}"
@@ -160,83 +83,6 @@
 fi
 kube_delete_namespace_and_wait "${GENERAL_TEST_NS}"
 
-function test_elasticsearchcluster() {
-    local namespace="${1}"
-    echo "Testing ElasticsearchCluster"
-    kube_create_namespace_with_quota "${namespace}"
-    if ! kubectl get esc; then
-        fail_test "Failed to use shortname to get ElasticsearchClusters"
-    fi
-    # Create and delete an ElasticSearchCluster
-    if ! kubectl create \
-            --namespace "${namespace}" \
-            --filename \
-            <(envsubst \
-                  '$NAVIGATOR_IMAGE_REPOSITORY:$NAVIGATOR_IMAGE_TAG:$NAVIGATOR_IMAGE_PULLPOLICY' \
-                  < "${SCRIPT_DIR}/testdata/es-cluster-test.template.yaml")
-    then
-        fail_test "Failed to create elasticsearchcluster"
-    fi
-    if ! kubectl get \
-            --namespace "${namespace}" \
-            ElasticSearchClusters; then
-        fail_test "Failed to get elasticsearchclusters"
-    fi
-    if ! retry kubectl get \
-         --namespace "${namespace}" \
-         service es-test; then
-        fail_test "Navigator controller failed to create elasticsearchcluster service"
-    fi
-    if ! retry kube_event_exists "${namespace}" \
-         "navigator-controller:ElasticsearchCluster:Normal:CreateNodePool"
-    then
-        fail_test "Navigator controller failed to create CreateNodePool event"
-    fi
-    # Wait for Elasticsearch pod to enter 'Running' phase
-    if ! retry TIMEOUT=300 stdout_equals "Running" kubectl \
-        --namespace "${namespace}" \
-        get pod \
-        "es-test-mixed-0" \
-        "-o=go-template={{.status.phase}}"
-    then
-        fail_test "Elasticsearch pod did not enter 'Running' phase"
-    fi
-    # A Pilot is elected leader
-    if ! retry TIMEOUT=300 kube_event_exists "${namespace}" \
-         "generic-pilot:ConfigMap:Normal:LeaderElection"
-    then
-        fail_test "Elasticsearch pilots did not elect a leader"
-    fi
-    # Ensure the Pilot updates the document count on the pilot resource
-    if ! retry TIMEOUT=300 stdout_gt 0 kubectl \
-         --namespace "${namespace}" \
-         get pilot \
-         "es-test-mixed-0" \
-         "-o=go-template={{.status.elasticsearch.documents}}"
-    then
-        fail_test "Elasticsearch pilot did not update the document count"
-    fi
-    # Ensure the Pilot reports the overall cluster health back to the API
-    if ! retry TIMEOUT=300 stdout_equals "Yellow" kubectl \
-        --namespace "${namespace}" \
-        get elasticsearchcluster \
-        "test" \
-        "-o=go-template={{.status.health}}"
-    then
-        fail_test "Elasticsearch cluster health status should reflect cluster state"
-    fi
-}
-
-if [[ "test_elasticsearchcluster" = "${TEST_PREFIX}"* ]]; then
-    ES_TEST_NS="test-elasticsearchcluster-${TEST_ID}"
-    test_elasticsearchcluster "${ES_TEST_NS}"
-    if [ "${FAILURE_COUNT}" -gt "0" ]; then
-        exit 1
-    fi
-    kube_delete_namespace_and_wait "${ES_TEST_NS}"
-fi
-
->>>>>>> ee1f90d9
 function test_cassandracluster() {
     echo "Testing CassandraCluster"
     local namespace="${1}"
