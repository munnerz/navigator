#!/bin/bash
set -eux

NAVIGATOR_NAMESPACE="navigator"
RELEASE_NAME="nav-e2e"

ROOT_DIR="$(git rev-parse --show-toplevel)"
SCRIPT_DIR="$(cd "$( dirname "${BASH_SOURCE[0]}" )" && pwd)"
CONFIG_DIR=$(mktemp -d -t navigator-e2e.XXXXXXXXX)
mkdir -p $CONFIG_DIR
CERT_DIR="$CONFIG_DIR/certs"
mkdir -p $CERT_DIR
TEST_DIR="$CONFIG_DIR/tmp"
mkdir -p $TEST_DIR

source "${SCRIPT_DIR}/libe2e.sh"

helm delete --purge "${RELEASE_NAME}" || true

if [ "${CHART_VALUES}" == "" ]; then
    echo "CHART_VALUES must be set";
    exit 1
fi

echo "Installing navigator..."
helm install --wait --name "${RELEASE_NAME}" contrib/charts/navigator \
        --values ${CHART_VALUES}

# Wait for navigator API to be ready
function navigator_ready() {
    local replica_count_controller=$(
        kubectl get deployment ${RELEASE_NAME}-navigator-controller \
                --output 'jsonpath={.status.readyReplicas}' || true)
    if [[ "${replica_count_controller}" -eq 0 ]]; then
        return 1
    fi
    local replica_count_apiserver=$(
        kubectl get deployment ${RELEASE_NAME}-navigator-apiserver \
                --output 'jsonpath={.status.readyReplicas}' || true)
    if [[ "${replica_count_apiserver}" -eq 0 ]]; then
        return 1
    fi
    if ! kubectl api-versions | grep 'navigator.jetstack.io'; then
        return 1
    fi
    # Even after the API appears in api-versions, it takes a short time for API
    # server to recognise navigator API types.
    if ! kubectl get esc; then
        return 1
    fi
    if ! kube_event_exists "kube-system" \
         "navigator-controller:Endpoints:Normal:LeaderElection"
    then
        return 1
    fi
    return 0
}

echo "Waiting for Navigator to be ready..."
if ! retry navigator_ready; then
    kubectl api-versions
    kubectl get pods --all-namespaces
    kubectl describe deploy
    kubectl describe pod
    echo "ERROR: Timeout waiting for Navigator API"
    exit 1
fi

FAILURE_COUNT=0
TEST_ID="$(date +%s)-${RANDOM}"

function fail_test() {
    FAILURE_COUNT=$(($FAILURE_COUNT+1))
    echo "TEST FAILURE: $1"
}

function test_elasticsearchcluster() {
    echo "Testing ElasticsearchCluster"
    local USER_NAMESPACE="test-elasticsearchcluster-${TEST_ID}"
    kubectl create namespace "${USER_NAMESPACE}"
    if ! kubectl get esc; then
        fail_test "Failed to use shortname to get ElasticsearchClusters"
    fi
    # Create and delete an ElasticSearchCluster
    if ! kubectl create \
            --namespace "${USER_NAMESPACE}" \
            --filename "${ROOT_DIR}/docs/quick-start/es-cluster-demo.yaml"; then
        fail_test "Failed to create elasticsearchcluster"
    fi
    if ! kubectl get \
            --namespace "${USER_NAMESPACE}" \
            ElasticSearchClusters; then
        fail_test "Failed to get elasticsearchclusters"
    fi
    if ! retry kubectl get \
         --namespace "${USER_NAMESPACE}" \
         service es-demo; then
        fail_test "Navigator controller failed to create elasticsearchcluster service"
    fi
    if ! retry kube_event_exists "${USER_NAMESPACE}" \
         "navigator-controller:ElasticsearchCluster:Normal:SuccessSync"
    then
        fail_test "Navigator controller failed to create SuccessSync event"
    fi
    if ! kubectl delete \
            --namespace "${USER_NAMESPACE}" \
            ElasticSearchClusters \
            --all; then
        fail_test "Failed to delete elasticsearchcluster"
    fi
}

test_elasticsearchcluster

<<<<<<< HEAD
function kube_service_responding() {
    local namespace="${1}"
    local host="${2}"
    local port="${3}"
    kubectl run \
            --namespace="${namespace}" \
            "kube-service-responding-${RANDOM}" \
            --stdin=true\
            --rm \
            --restart=Never \
            --image alpine \
            -- \
            nc -w 5 -v "${host}" "${port}" <<< ping
}
=======
>>>>>>> 68b69fa7

function test_cassandracluster() {
    echo "Testing CassandraCluster"
    local USER_NAMESPACE="test-cassandracluster-${TEST_ID}"
    local CHART_NAME="cassandra-${TEST_ID}"
    kubectl create namespace "${USER_NAMESPACE}"

    if ! kubectl get \
         --namespace "${USER_NAMESPACE}" \
         CassandraClusters; then
        fail_test "Failed to get cassandraclusters"
    fi

    helm install \
         --wait \
         --name "${CHART_NAME}" \
         --namespace "${USER_NAMESPACE}" \
         contrib/charts/cassandra \
         --set replicaCount=1 \

    # Wait 5 minutes for cassandra to start and listen for CQL queries.
    if ! retry TIMEOUT=300 kube_service_responding \
         "${USER_NAMESPACE}" \
         "cass-${CHART_NAME}-cassandra" \
         9042; then
        fail_test "Navigator controller failed to create cassandracluster service"
    fi

    # TODO Fail test if there are unexpected cassandra errors.
    kubectl log \
            --namespace "${USER_NAMESPACE}" \
            "statefulset/cass-${CHART_NAME}-cassandra-ringnodes"
}

test_cassandracluster

function ignore_expected_controller_errors() {
    # Ignore the following error types:
    # E1103 14:58:06.819858       1 reflector.go:205] github.com/jetstack/navigator/pkg/client/informers/externalversions/factory.go:68: Failed to list *v1alpha1.Pilot: the server could not find the requested resource (get pilots.navigator.jetstack.io)
    # E1108 14:18:37.610718       1 reflector.go:205] github.com/jetstack/navigator/pkg/client/informers/externalversions/factory.go:68: Failed to list *v1alpha1.Pilot: an error on the server ("Error: 'dial tcp 10.0.0.233:443: getsockopt: connection refused'\nTrying to reach: 'https://10.0.0.233:443/apis/navigator.jetstack.io/v1alpha1/pilots?resourceVersion=0'") has prevented the request from succeeding (get pilots.navigator.jetstack.io)
    egrep --invert-match \
          -e 'Failed to list \*v1alpha1\.\w+:\s+the server could not find the requested resource\s+\(get \w+\.navigator\.jetstack\.io\)$' \
          -e 'Failed to list \*v1alpha1\.\w+:\s+an error on the server \([^)]+\) has prevented the request from succeeding\s+\(get \w+\.navigator\.jetstack\.io\)$'
}

function test_logged_errors() {
    if kubectl logs -c controller -l app=navigator,component=controller \
            | egrep '^E[0-9]{4} ' \
            | ignore_expected_controller_errors
    then
        fail_test "Unexpected errors in controller logs"
    fi
    if kubectl logs -c apiserver -l app=navigator,component=apiserver \
            | egrep '^E[0-9]{4} '
    then
        fail_test "Unexpected errors in apiserver logs"
    fi
}

test_logged_errors

if [[ "${FAILURE_COUNT}" -gt 0 ]]; then
    kubectl get po -o yaml
    kubectl describe po
    kubectl get svc -o yaml
    kubectl describe svc
    kubectl get apiservice -o yaml
    kubectl describe apiservice
    kubectl logs -c apiserver -l app=navigator,component=apiserver
    kubectl logs -c controller -l app=navigator,component=controller
fi

exit $FAILURE_COUNT<|MERGE_RESOLUTION|>--- conflicted
+++ resolved
@@ -112,7 +112,6 @@
 
 test_elasticsearchcluster
 
-<<<<<<< HEAD
 function kube_service_responding() {
     local namespace="${1}"
     local host="${2}"
@@ -127,8 +126,6 @@
             -- \
             nc -w 5 -v "${host}" "${port}" <<< ping
 }
-=======
->>>>>>> 68b69fa7
 
 function test_cassandracluster() {
     echo "Testing CassandraCluster"
