#!/bin/bash
set -eux

NAVIGATOR_NAMESPACE="navigator"
USER_NAMESPACE="navigator-e2e-database1"
RELEASE_NAME="nav-e2e"

ROOT_DIR="$(git rev-parse --show-toplevel)"
SCRIPT_DIR="$(cd "$( dirname "${BASH_SOURCE[0]}" )" && pwd)"
CONFIG_DIR=$(mktemp -d -t navigator-e2e.XXXXXXXXX)
mkdir -p $CONFIG_DIR
CERT_DIR="$CONFIG_DIR/certs"
mkdir -p $CERT_DIR
TEST_DIR="$CONFIG_DIR/tmp"
mkdir -p $TEST_DIR

source "${SCRIPT_DIR}/libe2e.sh"

helm delete --purge "${RELEASE_NAME}" || true
kube_delete_namespace_and_wait "${USER_NAMESPACE}"

echo "Installing navigator..."
helm install --wait --name "${RELEASE_NAME}" contrib/charts/navigator \
        --set apiserver.image.pullPolicy=Never \
        --set controller.image.pullPolicy=Never

# Wait for navigator API to be ready
function navigator_ready() {
    local replica_count_controller=$(
        kubectl get deployment ${RELEASE_NAME}-navigator-controller \
                --output 'jsonpath={.status.readyReplicas}' || true)
    if [[ "${replica_count_controller}" -eq 0 ]]; then
        return 1
    fi
    local replica_count_apiserver=$(
        kubectl get deployment ${RELEASE_NAME}-navigator-apiserver \
                --output 'jsonpath={.status.readyReplicas}' || true)
    if [[ "${replica_count_apiserver}" -eq 0 ]]; then
        return 1
    fi
    if ! kubectl api-versions | grep 'navigator.jetstack.io'; then
        return 1
    fi
    # Even after the API appears in api-versions, it takes a short time for API
    # server to recognise navigator API types.
    if ! kubectl get esc; then
        return 1
    fi
    if ! kube_event_exists "kube-system" \
         "navigator-controller:Endpoints:Normal:LeaderElection"
    then
        return 1
    fi
    return 0
}

echo "Waiting for Navigator to be ready..."
if ! retry navigator_ready; then
    kubectl api-versions
    kubectl get pods --all-namespaces
    kubectl describe deploy
    kubectl describe pod
    echo "ERROR: Timeout waiting for Navigator API"
    exit 1
fi

kubectl create namespace "${USER_NAMESPACE}"

FAILURE_COUNT=0

function fail_test() {
    FAILURE_COUNT=$(($FAILURE_COUNT+1))
    echo "TEST FAILURE: $1"
}

function test_elasticsearchcluster() {
    echo "Testing ElasticsearchCluster"
    if ! kubectl get esc; then
        fail_test "Failed to use shortname to get ElasticsearchClusters"
    fi
    # Create and delete an ElasticSearchCluster
    if ! kubectl create \
            --namespace "${USER_NAMESPACE}" \
            --filename "${ROOT_DIR}/docs/quick-start/es-cluster-demo.yaml"; then
        fail_test "Failed to create elasticsearchcluster"
    fi
    if ! kubectl get \
            --namespace "${USER_NAMESPACE}" \
            ElasticSearchClusters; then
        fail_test "Failed to get elasticsearchclusters"
    fi
    if ! retry kubectl get \
         --namespace "${USER_NAMESPACE}" \
         service es-demo; then
        fail_test "Navigator controller failed to create elasticsearchcluster service"
    fi
    if ! retry kube_event_exists "${USER_NAMESPACE}" \
         "navigator-controller:ElasticsearchCluster:Normal:SuccessSync"
    then
        fail_test "Navigator controller failed to create SuccessSync event"
    fi
    if ! kubectl delete \
            --namespace "${USER_NAMESPACE}" \
            ElasticSearchClusters \
            --all; then
        fail_test "Failed to delete elasticsearchcluster"
    fi
}

test_elasticsearchcluster

<<<<<<< HEAD
function test_cassandracluster() {
    echo "Testing CassandraCluster"
    local USER_NAMESPACE="${USER_NAMESPACE}-cassandra"
    kube_delete_namespace_and_wait "${USER_NAMESPACE}"
    kubectl create namespace "${USER_NAMESPACE}"
    if ! kubectl create \
            --namespace "${USER_NAMESPACE}" \
            --filename "${ROOT_DIR}/docs/quick-start/cassandra-cluster.yaml"; then
        fail_test "Failed to create cassandracluster"
    fi
    if ! kubectl get \
            --namespace "${USER_NAMESPACE}" \
            CassandraClusters; then
        fail_test "Failed to get cassandraclusters"
    fi
    if ! kubectl delete \
            --namespace "${USER_NAMESPACE}" \
            CassandraClusters \
            --all; then
        fail_test "Failed to delete cassandracluster"
    fi
}

test_cassandracluster
=======
function ignore_expected_errors() {
    # Ignored failures to list navigator API objects when the controller starts
    # before the API server has started and registered its self. E.g.
    # E1103 14:58:06.819858       1 reflector.go:205] github.com/jetstack/navigator/pkg/client/informers/externalversions/factory.go:68: Failed to list *v1alpha1.Pilot: the server could not find the requested resource (get pilots.navigator.jetstack.io)
    egrep --invert-match 'Failed to list \*v1alpha1\.\w+:\s+the server could not find the requested resource\s+\(get \w+\.navigator\.jetstack\.io\)$'
}

function test_logged_errors() {
    if kubectl logs deployments/nav-e2e-navigator-controller \
            | egrep '^E' \
            | ignore_expected_errors
    then
        fail_test "Unexpected errors in controller logs"
    fi
}

test_logged_errors
>>>>>>> bd28ba68

if [[ "${FAILURE_COUNT}" -gt 0 ]]; then
    kubectl get po -o yaml
    kubectl describe po
    kubectl get svc -o yaml
    kubectl describe svc
    kubectl get apiservice -o yaml
    kubectl describe apiservice
    kubectl logs -c apiserver -l app=navigator,component=apiserver
    kubectl logs -c controller -l app=navigator,component=controller
fi

exit $FAILURE_COUNT<|MERGE_RESOLUTION|>--- conflicted
+++ resolved
@@ -109,7 +109,6 @@
 
 test_elasticsearchcluster
 
-<<<<<<< HEAD
 function test_cassandracluster() {
     echo "Testing CassandraCluster"
     local USER_NAMESPACE="${USER_NAMESPACE}-cassandra"
@@ -134,7 +133,7 @@
 }
 
 test_cassandracluster
-=======
+
 function ignore_expected_errors() {
     # Ignored failures to list navigator API objects when the controller starts
     # before the API server has started and registered its self. E.g.
@@ -152,7 +151,6 @@
 }
 
 test_logged_errors
->>>>>>> bd28ba68
 
 if [[ "${FAILURE_COUNT}" -gt 0 ]]; then
     kubectl get po -o yaml
