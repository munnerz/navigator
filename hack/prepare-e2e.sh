#!/bin/bash
set -eux

ROOT_DIR="$(git rev-parse --show-toplevel)"
SCRIPT_DIR="$(cd "$( dirname "${BASH_SOURCE[0]}" )" && pwd)"

source "${SCRIPT_DIR}/libe2e.sh"

NAVIGATOR_NAMESPACE="navigator"
RELEASE_NAME="nav-e2e"

# Override these variables in order change the repository and pull policy from
# if you've published test images to your own repository.
: ${CHART_VALUES:="${SCRIPT_DIR}/testdata/values.yaml"}
: ${NAVIGATOR_IMAGE_REPOSITORY:="jetstackexperimental"}
: ${NAVIGATOR_IMAGE_TAG:="build"}
: ${NAVIGATOR_IMAGE_PULLPOLICY:="Never"}

export \
    NAVIGATOR_IMAGE_REPOSITORY \
    NAVIGATOR_IMAGE_TAG \
    NAVIGATOR_IMAGE_PULLPOLICY

echo "Installing helm..."
cat <<EOF | kubectl apply -f -
apiVersion: v1
kind: List
items:

### Tiller ###
# Create a ServiceAccount for tiller to use
- apiVersion: v1
  kind: ServiceAccount
  metadata:
    name: tiller
    namespace: kube-system
# Bind tiller to the cluster-admin role
- apiVersion: rbac.authorization.k8s.io/v1beta1
  kind: ClusterRoleBinding
  metadata:
    name: "tiller"
  roleRef:
    apiGroup: rbac.authorization.k8s.io
    kind: ClusterRole
    name: "cluster-admin"
  subjects:
  - apiGroup: ""
    kind: ServiceAccount
    name: tiller
    namespace: kube-system
EOF
helm init --service-account=tiller

echo "Waiting for tiller to be ready..."
retry TIMEOUT=60 helm version

<<<<<<< HEAD
helm delete --purge "${RELEASE_NAME}" || true

function debug_navigator_start() {
    kubectl api-versions
    kubectl get pods --all-namespaces
    kubectl describe deploy
    kubectl describe pod
}

function helm_install() {
    helm delete --purge "${RELEASE_NAME}" || true
    echo "Installing navigator..."
    if helm --debug install --wait --name "${RELEASE_NAME}" --namespace "${NAVIGATOR_NAMESPACE}" contrib/charts/navigator \
         --values ${CHART_VALUES}
    then
        return 0
    fi
    return 1
}

# Retry helm install to work around intermittent API server availability.
# See https://github.com/jetstack/navigator/issues/118
if ! retry helm_install; then
    debug_navigator_start
    echo "ERROR: Failed to install Navigator"
    exit 1
fi

# Wait for navigator API to be ready
function navigator_ready() {
    local replica_count_controller=$(
        kubectl get deployment --namespace "${NAVIGATOR_NAMESPACE}" ${RELEASE_NAME}-navigator-controller \
                --output 'jsonpath={.status.readyReplicas}' || true)
    if [[ "${replica_count_controller}" -eq 0 ]]; then
        return 1
    fi
    local replica_count_apiserver=$(
        kubectl get deployment --namespace "${NAVIGATOR_NAMESPACE}" ${RELEASE_NAME}-navigator-apiserver \
                --output 'jsonpath={.status.readyReplicas}' || true)
    if [[ "${replica_count_apiserver}" -eq 0 ]]; then
        return 1
    fi
    if ! kubectl api-versions | grep 'navigator.jetstack.io'; then
        return 1
    fi
    # Even after the API appears in api-versions, it takes a short time for API
    # server to recognise navigator API types.
    if ! kubectl get esc; then
        return 1
    fi
    if ! kube_event_exists "kube-system" \
         "navigator-controller:Endpoints:Normal:LeaderElection"
    then
        return 1
    fi
    return 0
}

echo "Waiting for Navigator to be ready..."
if ! retry navigator_ready; then
    debug_navigator_start
    echo "ERROR: Timeout waiting for Navigator API"
    exit 1
fi
=======
echo "Applying Elasticsearch virtual memory configuration on all nodes..."
# See https://www.elastic.co/guide/en/elasticsearch/reference/current/system-config.html
kubectl apply --filename "${ROOT_DIR}/docs/quick-start/sysctl-daemonset.yaml"
>>>>>>> ee1f90d9
<|MERGE_RESOLUTION|>--- conflicted
+++ resolved
@@ -54,21 +54,25 @@
 echo "Waiting for tiller to be ready..."
 retry TIMEOUT=60 helm version
 
-<<<<<<< HEAD
 helm delete --purge "${RELEASE_NAME}" || true
 
 function debug_navigator_start() {
     kubectl api-versions
     kubectl get pods --all-namespaces
-    kubectl describe deploy
-    kubectl describe pod
+    kubectl describe --namespace "${NAVIGATOR_NAMESPACE}" deploy
+    kubectl describe --namespace "${NAVIGATOR_NAMESPACE}"  pod
 }
 
-function helm_install() {
+function navigator_install() {
+    echo "Installing navigator..."
     helm delete --purge "${RELEASE_NAME}" || true
-    echo "Installing navigator..."
-    if helm --debug install --wait --name "${RELEASE_NAME}" --namespace "${NAVIGATOR_NAMESPACE}" contrib/charts/navigator \
-         --values ${CHART_VALUES}
+    kube_delete_namespace_and_wait "${NAVIGATOR_NAMESPACE}"
+    kube_create_namespace_with_quota "${NAVIGATOR_NAMESPACE}"
+    if helm --debug install \
+            --namespace "${NAVIGATOR_NAMESPACE}" \
+            --wait \
+            --name "${RELEASE_NAME}" contrib/charts/navigator \
+            --values ${CHART_VALUES}
     then
         return 0
     fi
@@ -77,7 +81,7 @@
 
 # Retry helm install to work around intermittent API server availability.
 # See https://github.com/jetstack/navigator/issues/118
-if ! retry helm_install; then
+if ! retry navigator_install; then
     debug_navigator_start
     echo "ERROR: Failed to install Navigator"
     exit 1
@@ -86,13 +90,15 @@
 # Wait for navigator API to be ready
 function navigator_ready() {
     local replica_count_controller=$(
-        kubectl get deployment --namespace "${NAVIGATOR_NAMESPACE}" ${RELEASE_NAME}-navigator-controller \
+        kubectl get deployment ${RELEASE_NAME}-navigator-controller \
+                --namespace "${NAVIGATOR_NAMESPACE}" \
                 --output 'jsonpath={.status.readyReplicas}' || true)
     if [[ "${replica_count_controller}" -eq 0 ]]; then
         return 1
     fi
     local replica_count_apiserver=$(
-        kubectl get deployment --namespace "${NAVIGATOR_NAMESPACE}" ${RELEASE_NAME}-navigator-apiserver \
+        kubectl get deployment ${RELEASE_NAME}-navigator-apiserver \
+                --namespace "${NAVIGATOR_NAMESPACE}" \
                 --output 'jsonpath={.status.readyReplicas}' || true)
     if [[ "${replica_count_apiserver}" -eq 0 ]]; then
         return 1
@@ -105,7 +111,7 @@
     if ! kubectl get esc; then
         return 1
     fi
-    if ! kube_event_exists "kube-system" \
+    if ! kube_event_exists "${NAVIGATOR_NAMESPACE}" \
          "navigator-controller:Endpoints:Normal:LeaderElection"
     then
         return 1
@@ -119,8 +125,7 @@
     echo "ERROR: Timeout waiting for Navigator API"
     exit 1
 fi
-=======
+
 echo "Applying Elasticsearch virtual memory configuration on all nodes..."
 # See https://www.elastic.co/guide/en/elasticsearch/reference/current/system-config.html
-kubectl apply --filename "${ROOT_DIR}/docs/quick-start/sysctl-daemonset.yaml"
->>>>>>> ee1f90d9
+kubectl apply --filename "${ROOT_DIR}/docs/quick-start/sysctl-daemonset.yaml"