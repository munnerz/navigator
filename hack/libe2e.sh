#!/bin/bash
set -eux

function not() {
    if ! $@; then
        return 0
    fi
    return 1
}


function retry() {
    local TIMEOUT=60
    local SLEEP=10
    while :
    do
        case "${1}" in
            TIMEOUT=*|SLEEP=*)
                local "${1}"
                shift
                ;;
            *)
                break
                ;;
        esac
    done

    local start_time="$(date +"%s")"
    local end_time="$(($start_time + ${TIMEOUT}))"
    while true; do
        if $@; then
            return 0
        fi
        local current_time="$(date +"%s")"
        local remaining_time="$((end_time - current_time))"
        if [[ "${remaining_time}" -lt 0 ]]; then
            return 1
        fi
        local sleep_time="${SLEEP}"
        if [[ "${remaining_time}" -lt "${SLEEP}" ]]; then
            sleep_time="${remaining_time}"
        fi
        sleep "${sleep_time}"
    done
    return 1
}

function kube_delete_namespace_and_wait() {
    local namespace=$1
    # Delete any previous namespace and wait for Kubernetes to finish deleting.
    kubectl delete namespace "${namespace}" || true
    retry TIMEOUT=300 not kubectl get namespace ${namespace}
}

function kube_event_exists() {
    local namespace="${1}"
    local event="${2}"
    local go_template='{{range .items}}{{.source.component}}:{{.involvedObject.kind}}:{{.type}}:{{.reason}}{{"\n"}}{{end}}'
    if kubectl get \
               --namespace "${namespace}" \
               events \
               --output=go-template="${go_template}" \
            | grep "^${event}$"; then
        return 0
    fi
    return 1
}

<<<<<<< HEAD
function stdout_equals() {
    local expected="${1}"
    shift
    local actual=$("${@}")
    if [[ "${expected}" == "${actual}" ]]; then
=======
function stdout_gt() {
    local expected="${1}"
    shift
    local actual=$("${@}")
    re='^[0-9]+$'
    if ! [[ "${actual}" =~ $re ]]; then
        echo "${actual} is not a number"
        return 1
    fi
    if [[ "${actual}" -gt "${expected}" ]]; then
>>>>>>> 960ee330
        return 0
    fi
    return 1
}<|MERGE_RESOLUTION|>--- conflicted
+++ resolved
@@ -66,13 +66,16 @@
     return 1
 }
 
-<<<<<<< HEAD
 function stdout_equals() {
     local expected="${1}"
     shift
     local actual=$("${@}")
     if [[ "${expected}" == "${actual}" ]]; then
-=======
+        return 0
+    fi
+    return 1
+}
+
 function stdout_gt() {
     local expected="${1}"
     shift
@@ -83,7 +86,6 @@
         return 1
     fi
     if [[ "${actual}" -gt "${expected}" ]]; then
->>>>>>> 960ee330
         return 0
     fi
     return 1
