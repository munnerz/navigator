package nodepool

import (
	"fmt"

	"github.com/jetstack/navigator/pkg/apis/navigator/v1alpha1"
	"github.com/jetstack/navigator/pkg/controllers/cassandra/util"
<<<<<<< HEAD
	apps "k8s.io/api/apps/v1beta2"
	apiv1 "k8s.io/api/core/v1"
=======
	apps "k8s.io/api/apps/v1beta1"
>>>>>>> e6da2a94
	metav1 "k8s.io/apimachinery/pkg/apis/meta/v1"
)

func StatefulSetForCluster(
	cluster *v1alpha1.CassandraCluster,
<<<<<<< HEAD
	np *v1alpha1.CassandraClusterNodePool,
) *apps.StatefulSet {

	statefulSetName := util.NodePoolResourceName(cluster, np)
	serviceName := util.ResourceBaseName(cluster)
	nodePoolLabels := util.NodePoolLabels(cluster, np.Name)
=======
	nodepool *v1alpha1.CassandraClusterNodePool,
) *apps.StatefulSet {
>>>>>>> e6da2a94
	set := &apps.StatefulSet{
		ObjectMeta: metav1.ObjectMeta{
			Name:            statefulSetName,
			Namespace:       cluster.Namespace,
			Labels:          util.ClusterLabels(cluster),
			Annotations:     make(map[string]string),
			OwnerReferences: []metav1.OwnerReference{util.NewControllerRef(cluster)},
		},
		Spec: apps.StatefulSetSpec{
			Replicas:    util.Int32Ptr(int32(np.Replicas)),
			ServiceName: serviceName,
			Selector: &metav1.LabelSelector{
				MatchLabels: nodePoolLabels,
			},
			UpdateStrategy: apps.StatefulSetUpdateStrategy{
				Type: apps.RollingUpdateStatefulSetStrategyType,
			},
			PodManagementPolicy: apps.ParallelPodManagement,
			Template: apiv1.PodTemplateSpec{
				ObjectMeta: metav1.ObjectMeta{
					Labels: nodePoolLabels,
				},
				Spec: apiv1.PodSpec{
					Containers: []apiv1.Container{
						{
							Name:            "cassandra",
							Image:           "gcr.io/google-samples/cassandra:v12",
							ImagePullPolicy: apiv1.PullIfNotPresent,
							Ports: []apiv1.ContainerPort{
								{
									Name:          "intra-node",
									ContainerPort: int32(7000),
								},
								{
									Name:          "intra-node-tls",
									ContainerPort: int32(7001),
								},
								{
									Name:          "jmx",
									ContainerPort: int32(7199),
								},
								{
									Name:          "cql",
									ContainerPort: int32(9042),
								},
							},
							Env: []apiv1.EnvVar{
								{
									Name:  "MAX_HEAP_SIZE",
									Value: "512M",
								},
								{
									Name:  "HEAP_NEWSIZE",
									Value: "100M",
								},
								{
									Name: "CASSANDRA_SEEDS",
									Value: fmt.Sprintf(
										"%s-0.%s.%s.svc.cluster.local",
										statefulSetName,
										serviceName,
										cluster.Namespace,
									),
								},
								{
									Name:  "CASSANDRA_CLUSTER_NAME",
									Value: cluster.Name,
								},
								{
									Name:  "CASSANDRA_DC",
									Value: "DC1-K8Demo",
								},
								{
									Name:  "CASSANDRA_RACK",
									Value: "Rack1-K8Demo",
								},
								{
									Name:  "CASSANDRA_AUTO_BOOTSTRAP",
									Value: "false",
								},
								{
									Name: "POD_IP",
									ValueFrom: &apiv1.EnvVarSource{
										FieldRef: &apiv1.ObjectFieldSelector{
											FieldPath: "status.podIP",
										},
									},
								},
							},
						},
					},
				},
			},
		},
	}
	return set
}<|MERGE_RESOLUTION|>--- conflicted
+++ resolved
@@ -5,28 +5,19 @@
 
 	"github.com/jetstack/navigator/pkg/apis/navigator/v1alpha1"
 	"github.com/jetstack/navigator/pkg/controllers/cassandra/util"
-<<<<<<< HEAD
-	apps "k8s.io/api/apps/v1beta2"
+	apps "k8s.io/api/apps/v1beta1"
 	apiv1 "k8s.io/api/core/v1"
-=======
-	apps "k8s.io/api/apps/v1beta1"
->>>>>>> e6da2a94
 	metav1 "k8s.io/apimachinery/pkg/apis/meta/v1"
 )
 
 func StatefulSetForCluster(
 	cluster *v1alpha1.CassandraCluster,
-<<<<<<< HEAD
 	np *v1alpha1.CassandraClusterNodePool,
 ) *apps.StatefulSet {
 
 	statefulSetName := util.NodePoolResourceName(cluster, np)
 	serviceName := util.ResourceBaseName(cluster)
 	nodePoolLabels := util.NodePoolLabels(cluster, np.Name)
-=======
-	nodepool *v1alpha1.CassandraClusterNodePool,
-) *apps.StatefulSet {
->>>>>>> e6da2a94
 	set := &apps.StatefulSet{
 		ObjectMeta: metav1.ObjectMeta{
 			Name:            statefulSetName,
