--- conflicted
+++ resolved
@@ -5,11 +5,13 @@
 	"testing"
 	"time"
 
+	informers "github.com/jetstack/navigator/pkg/client/informers/externalversions"
+	kubeinformers "github.com/jetstack/navigator/third_party/k8s.io/client-go/informers/externalversions"
+
 	navigatorfake "github.com/jetstack/navigator/pkg/client/clientset/versioned/fake"
 	"github.com/jetstack/navigator/pkg/controllers"
 	"github.com/jetstack/navigator/pkg/controllers/cassandra"
 	casstesting "github.com/jetstack/navigator/pkg/controllers/cassandra/testing"
-	"github.com/jetstack/navigator/pkg/kube"
 	"k8s.io/apimachinery/pkg/watch"
 	"k8s.io/client-go/kubernetes/fake"
 	clienttesting "k8s.io/client-go/testing"
@@ -33,14 +35,6 @@
 		"cassandraclusters",
 		clienttesting.DefaultWatchReactor(nwatch, nil),
 	)
-<<<<<<< HEAD
-=======
-	nfactory := externalversions.NewSharedInformerFactory(nclient, 0)
-
-	kclient := fake.NewSimpleClientset()
-	kfactory := informers.NewSharedInformerFactory(kclient, 0)
->>>>>>> b134810d
-
 	return &fixture{
 		t:           t,
 		kclient:     fake.NewSimpleClientset(),
@@ -52,24 +46,7 @@
 	}
 }
 
-<<<<<<< HEAD
 func (f *fixture) run() {
-=======
-	controller := cassandra.NewCassandra(
-		nclient,
-		kclient,
-		nfactory.Navigator().V1alpha1().CassandraClusters(),
-		kfactory.Core().V1().Services(),
-		kfactory.Apps().V1beta1().StatefulSets(),
-		recorder,
-	)
-
-	stopCh := make(chan struct{})
-	nfactory.Start(stopCh)
-	kfactory.Start(stopCh)
-	controllerFinished := make(chan struct{})
-	syncFinished := make(chan struct{})
->>>>>>> b134810d
 	go func() {
 		for e := range f.recorder.Events {
 			f.t.Logf("EVENT: %q", e)
@@ -84,18 +61,19 @@
 // NewCassandra sets up event handlers for the supplied informers.
 func TestCassandraControllerIntegration(t *testing.T) {
 	f := NewFixture(t)
-
 	ctx := &controllers.Context{
-		Client:                f.kclient,
-		NavigatorClient:       f.nclient,
-		Recorder:              f.recorder,
-		SharedInformerFactory: kube.NewSharedInformerFactory(),
-		Namespace:             "",
+		Client:                    f.kclient,
+		NavigatorClient:           f.nclient,
+		Recorder:                  f.recorder,
+		KubeSharedInformerFactory: kubeinformers.NewSharedInformerFactory(f.kclient, 0),
+		SharedInformerFactory:     informers.NewSharedInformerFactory(f.nclient, 0),
+		Namespace:                 "namespace-not-used-in-this-test",
 	}
 	controller := cassandra.CassandraControllerFromContext(ctx)
 
 	stopCh := make(chan struct{})
 	ctx.SharedInformerFactory.Start(stopCh)
+	ctx.KubeSharedInformerFactory.Start(stopCh)
 	controllerFinished := make(chan struct{})
 	go func() {
 		defer func() {
