package nodepool

import (
	"fmt"
	"strings"

	apps "k8s.io/api/apps/v1beta1"
	apiv1 "k8s.io/api/core/v1"
	"k8s.io/apimachinery/pkg/api/resource"
	metav1 "k8s.io/apimachinery/pkg/apis/meta/v1"
	"k8s.io/apimachinery/pkg/util/intstr"

	"github.com/jetstack/navigator/pkg/apis/navigator/v1alpha1"
	"github.com/jetstack/navigator/pkg/controllers/elasticsearch/util"
)

const (
	sharedVolumeName      = "shared"
	sharedVolumeMountPath = "/shared"

	esDataVolumeName      = "elasticsearch-data"
	esDataVolumeMountPath = "/usr/share/elasticsearch/data"

	esConfigVolumeName      = "config"
	esConfigVolumeMountPath = "/etc/pilot/elasticsearch/config"
)

func nodePoolStatefulSet(c *v1alpha1.ElasticsearchCluster, np *v1alpha1.ElasticsearchClusterNodePool) (*apps.StatefulSet, error) {
	statefulSetName := util.NodePoolResourceName(c, np)

	elasticsearchPodTemplate, err := elasticsearchPodTemplateSpec(statefulSetName, c, np)
	if err != nil {
		return nil, fmt.Errorf("error building elasticsearch container: %s", err.Error())
	}

	ss := &apps.StatefulSet{
		ObjectMeta: metav1.ObjectMeta{
			Name:            statefulSetName,
			Namespace:       c.Namespace,
			OwnerReferences: []metav1.OwnerReference{util.NewControllerRef(c)},
			Labels:          elasticsearchPodTemplate.Labels,
			Annotations: map[string]string{
				util.NodePoolHashAnnotationKey: util.ComputeNodePoolHash(c, np, util.Int32Ptr(0)),
			},
		},
		Spec: apps.StatefulSetSpec{
			Replicas:    util.Int32Ptr(int32(np.Replicas)),
			ServiceName: statefulSetName,
			Selector: &metav1.LabelSelector{
				MatchLabels: util.NodePoolLabels(c, np.Name),
			},
			UpdateStrategy: apps.StatefulSetUpdateStrategy{
				Type: apps.RollingUpdateStatefulSetStrategyType,
			},
			PodManagementPolicy: apps.ParallelPodManagement,
			Template:            *elasticsearchPodTemplate,
		},
	}

	if np.Persistence.Enabled {
		volumeClaimTemplateAnnotations := map[string]string{}

		if np.Persistence.StorageClass != "" {
			volumeClaimTemplateAnnotations["volume.beta.kubernetes.io/storage-class"] = np.Persistence.StorageClass
		}

		ss.Spec.VolumeClaimTemplates = []apiv1.PersistentVolumeClaim{
			{
				ObjectMeta: metav1.ObjectMeta{
					Name:        "elasticsearch-data",
					Annotations: volumeClaimTemplateAnnotations,
				},
				Spec: apiv1.PersistentVolumeClaimSpec{
					AccessModes: []apiv1.PersistentVolumeAccessMode{
						apiv1.ReadWriteOnce,
					},
					Resources: apiv1.ResourceRequirements{
						Requests: apiv1.ResourceList{
							apiv1.ResourceStorage: np.Persistence.Size,
						},
					},
				},
			},
		}
	}

	return ss, nil
}

func elasticsearchPodTemplateSpec(controllerName string, c *v1alpha1.ElasticsearchCluster, np *v1alpha1.ElasticsearchClusterNodePool) (*apiv1.PodTemplateSpec, error) {
	volumes := []apiv1.Volume{
		apiv1.Volume{
			Name: sharedVolumeName,
			VolumeSource: apiv1.VolumeSource{
				EmptyDir: &apiv1.EmptyDirVolumeSource{},
			},
		},
		apiv1.Volume{
			Name: esConfigVolumeName,
			VolumeSource: apiv1.VolumeSource{
				ConfigMap: &apiv1.ConfigMapVolumeSource{
					LocalObjectReference: apiv1.LocalObjectReference{
						Name: util.ConfigMapName(c, np),
					},
				},
			},
		},
	}

	if !np.Persistence.Enabled {
		volumes = append(volumes, apiv1.Volume{
			Name: esDataVolumeName,
			VolumeSource: apiv1.VolumeSource{
				EmptyDir: &apiv1.EmptyDirVolumeSource{},
			},
		})
	}

	roleStrings := make([]string, len(np.Roles))
	for i, r := range np.Roles {
		roleStrings[i] = string(r)
	}
	roles := strings.Join(roleStrings, ",")
	plugins := strings.Join(c.Spec.Plugins, ",")
	nodePoolLabels := util.NodePoolLabels(c, np.Name, np.Roles...)

	esImage, err := esImageToUse(&c.Spec)
	if err != nil {
		return nil, err
	}

	return &apiv1.PodTemplateSpec{
		ObjectMeta: metav1.ObjectMeta{
			Labels: nodePoolLabels,
			Annotations: map[string]string{
				util.NodePoolHashAnnotationKey: util.ComputeNodePoolHash(c, np, util.Int32Ptr(0)),
			},
		},
		Spec: apiv1.PodSpec{
			TerminationGracePeriodSeconds: util.Int64Ptr(1800),
			ServiceAccountName:            util.ServiceAccountName(c),
			NodeSelector:                  np.NodeSelector,
			SecurityContext: &apiv1.PodSecurityContext{
<<<<<<< HEAD
				FSGroup: util.Int64Ptr(esImage.FsGroup),
=======
				FSGroup: c.Spec.NavigatorClusterConfig.SecurityContext.RunAsUser,
>>>>>>> f9e2025d
			},
			Volumes:        volumes,
			InitContainers: buildInitContainers(c, np),
			Containers: []apiv1.Container{
				{
					Name:            "elasticsearch",
					Image:           esImage.Repository + ":" + esImage.Tag,
					ImagePullPolicy: apiv1.PullPolicy(esImage.PullPolicy),
					Command:         []string{fmt.Sprintf("%s/pilot", sharedVolumeMountPath)},
					Args: []string{
						"--v=4",
						"--logtostderr",
						"--pilot-name=$(POD_NAME)",
						"--pilot-namespace=$(POD_NAMESPACE)",
						"--elasticsearch-master-url=$(CLUSTER_URL)",
						"--elasticsearch-roles=$(ROLES)",
						"--elasticsearch-plugins=$(PLUGINS)",
						"--leader-election-config-map=$(LEADER_ELECTION_CONFIG_MAP)",
					},
					Env: []apiv1.EnvVar{
						{
							Name:  "DISCOVERY_URL",
							Value: util.DiscoveryServiceName(c),
						},
						{
							Name:  "ROLES",
							Value: roles,
						},
						{
							Name:  "PLUGINS",
							Value: plugins,
						},
						{
							Name: "LEADER_ELECTION_CONFIG_MAP",
							// TODO: trim the length of this string
							Value: fmt.Sprintf("elastic-%s-leaderelection", c.Name),
						},
						{
							Name:  "CLUSTER_URL",
							Value: "http://" + util.ClientServiceName(c) + ":9200",
						},
						apiv1.EnvVar{
							Name: "POD_NAME",
							ValueFrom: &apiv1.EnvVarSource{
								FieldRef: &apiv1.ObjectFieldSelector{
									FieldPath: "metadata.name",
								},
							},
						},
						apiv1.EnvVar{
							Name: "POD_NAMESPACE",
							ValueFrom: &apiv1.EnvVarSource{
								FieldRef: &apiv1.ObjectFieldSelector{
									FieldPath: "metadata.namespace",
								},
							},
						},
					},
					SecurityContext: &apiv1.SecurityContext{
						RunAsUser: c.Spec.NavigatorClusterConfig.SecurityContext.RunAsUser,
						Capabilities: &apiv1.Capabilities{
							Add: []apiv1.Capability{
								apiv1.Capability("IPC_LOCK"),
							},
						},
					},
					ReadinessProbe: &apiv1.Probe{
						Handler: apiv1.Handler{
							HTTPGet: &apiv1.HTTPGetAction{
								Port: intstr.FromInt(12001),
								Path: "/",
							},
						},
						InitialDelaySeconds: int32(30),
						PeriodSeconds:       int32(10),
						TimeoutSeconds:      int32(3),
					},
					LivenessProbe: &apiv1.Probe{
						Handler: apiv1.Handler{
							HTTPGet: &apiv1.HTTPGetAction{
								Port: intstr.FromInt(12000),
								Path: "/",
							},
						},
						InitialDelaySeconds: int32(60),
						PeriodSeconds:       int32(10),
						TimeoutSeconds:      int32(5),
					},
					Resources: apiv1.ResourceRequirements{
						Requests: np.Resources.Requests,
						Limits:   np.Resources.Limits,
					},
					Ports: []apiv1.ContainerPort{
						{
							Name:          "transport",
							ContainerPort: int32(9300),
						},
						{
							Name:          "http",
							ContainerPort: int32(9200),
						},
					},
					VolumeMounts: []apiv1.VolumeMount{
						{
							Name:      esDataVolumeName,
							MountPath: esDataVolumeMountPath,
							ReadOnly:  false,
						},
						{
							Name:      sharedVolumeName,
							MountPath: sharedVolumeMountPath,
							ReadOnly:  true,
						},
						{
							Name:      esConfigVolumeName,
							MountPath: esConfigVolumeMountPath,
							ReadOnly:  false,
						},
					},
				},
			},
		},
	}, nil
}

func buildInitContainers(c *v1alpha1.ElasticsearchCluster, np *v1alpha1.ElasticsearchClusterNodePool) []apiv1.Container {
	containers := make([]apiv1.Container, len(c.Spec.Sysctls)+1)
	containers[0] = apiv1.Container{
		Name:            "install-pilot",
		Image:           fmt.Sprintf("%s:%s", c.Spec.PilotImage.Repository, c.Spec.PilotImage.Tag),
		ImagePullPolicy: apiv1.PullPolicy(c.Spec.PilotImage.PullPolicy),
		Command:         []string{"cp", "/pilot", fmt.Sprintf("%s/pilot", sharedVolumeMountPath)},
		VolumeMounts: []apiv1.VolumeMount{
			{
				Name:      sharedVolumeName,
				MountPath: sharedVolumeMountPath,
				ReadOnly:  false,
			},
		},
		Resources: apiv1.ResourceRequirements{
			Requests: apiv1.ResourceList{
				apiv1.ResourceCPU:    resource.MustParse("10m"),
				apiv1.ResourceMemory: resource.MustParse("8Mi"),
			},
		},
	}
	for i, sysctl := range c.Spec.Sysctls {
		containers[i+1] = apiv1.Container{
			Name:            fmt.Sprintf("tune-sysctl-%d", i),
			Image:           "busybox:latest",
			ImagePullPolicy: apiv1.PullIfNotPresent,
			SecurityContext: &apiv1.SecurityContext{
				Privileged: util.BoolPtr(true),
			},
			Command: []string{
				"sysctl", "-w", sysctl,
			},
			Resources: apiv1.ResourceRequirements{
				Requests: apiv1.ResourceList{
					apiv1.ResourceCPU:    resource.MustParse("10m"),
					apiv1.ResourceMemory: resource.MustParse("8Mi"),
				},
			},
		}
	}
	return containers
}<|MERGE_RESOLUTION|>--- conflicted
+++ resolved
@@ -141,11 +141,7 @@
 			ServiceAccountName:            util.ServiceAccountName(c),
 			NodeSelector:                  np.NodeSelector,
 			SecurityContext: &apiv1.PodSecurityContext{
-<<<<<<< HEAD
-				FSGroup: util.Int64Ptr(esImage.FsGroup),
-=======
 				FSGroup: c.Spec.NavigatorClusterConfig.SecurityContext.RunAsUser,
->>>>>>> f9e2025d
 			},
 			Volumes:        volumes,
 			InitContainers: buildInitContainers(c, np),
