package v1alpha1

import (
	"github.com/coreos/go-semver/semver"
	"k8s.io/api/core/v1"
	"k8s.io/apimachinery/pkg/api/resource"
	metav1 "k8s.io/apimachinery/pkg/apis/meta/v1"
)

// In this file we define the outer containing types for the ElasticsearchCluster
// type. We could import these directly into message types defined in the types.proto
// file, but this is still TODO

// +genclient
// +k8s:deepcopy-gen:interfaces=k8s.io/apimachinery/pkg/runtime.Object

// CassandraCluster describes a specification for an Cassandra cluster
type CassandraCluster struct {
	// we embed these types so the CassandraCluster implements runtime.Object
	metav1.TypeMeta   `json:",inline"`
	metav1.ObjectMeta `json:"metadata"`

	Spec   CassandraClusterSpec   `json:"spec"`
	Status CassandraClusterStatus `json:"status"`
}

type CassandraClusterSpec struct {
	NavigatorClusterConfig `json:",inline"`

	NodePools []CassandraClusterNodePool `json:"nodePools"`
	Image     ImageSpec                  `json:"image"`
	CqlPort   int32                      `json:"cqlPort"`
}

// CassandraClusterNodePool describes a node pool within a CassandraCluster.
type CassandraClusterNodePool struct {
	Name     string `json:"name"`
	Replicas int64  `json:"replicas"`
}

type CassandraClusterStatus struct {
	NodePools map[string]CassandraClusterNodePoolStatus `json:"nodePools"`
}

type CassandraClusterNodePoolStatus struct {
	ReadyReplicas int64 `json:"readyReplicas"`
}

// +k8s:deepcopy-gen:interfaces=k8s.io/apimachinery/pkg/runtime.Object

// CassandraClusterList defines a List type for our custom CassandraCluster type.
// This is needed in order to make List operations work.
type CassandraClusterList struct {
	metav1.TypeMeta `json:",inline"`
	metav1.ListMeta `json:"metadata"`

	Items []CassandraCluster `json:"items"`
}

// +genclient
// +k8s:deepcopy-gen:interfaces=k8s.io/apimachinery/pkg/runtime.Object

// ElasticsearchCluster describes a specification for an Elasticsearch cluster
type ElasticsearchCluster struct {
	// we embed these types so the ElasticsearchCluster implements runtime.Object
	metav1.TypeMeta   `json:",inline"`
	metav1.ObjectMeta `json:"metadata"`

	Spec   ElasticsearchClusterSpec   `json:"spec"`
	Status ElasticsearchClusterStatus `json:"status"`
}

// ElasticsearchClusterStatus specifies the overall status of an
// ElasticsearchCluster.
type ElasticsearchClusterStatus struct {
	NodePools map[string]ElasticsearchClusterNodePoolStatus `json:"nodePools"`
	Health    ElasticsearchClusterHealth                    `json:"health"`
}

// ElasticsearchClusterNodePoolStatus specifies the status of a single node
// pool in an ElasticsearchCluster
type ElasticsearchClusterNodePoolStatus struct {
	// ReadyReplicas is the total number of ready pods in this cluster.
	ReadyReplicas int64 `json:"readyReplicas"`
}

type ElasticsearchClusterHealth string

const (
	ElasticsearchClusterHealthRed    ElasticsearchClusterHealth = "Red"
	ElasticsearchClusterHealthYellow ElasticsearchClusterHealth = "Yellow"
	ElasticsearchClusterHealthGreen  ElasticsearchClusterHealth = "Green"
)

// +k8s:deepcopy-gen:interfaces=k8s.io/apimachinery/pkg/runtime.Object

// ElasticsearchClusterList defines a List type for our custom ElasticsearchCluster type.
// This is needed in order to make List operations work.
type ElasticsearchClusterList struct {
	// we embed these types so that ElasticsearchClusterList implements runtime.Object and List interfaces
	metav1.TypeMeta `json:",inline"`
	metav1.ListMeta `json:"metadata"`

	Items []ElasticsearchCluster `json:"items"`
}

// ElasticsearchClusterSpec describes a specification for an ElasticsearchCluster
type ElasticsearchClusterSpec struct {
<<<<<<< HEAD
	// The version of Elasticsearch to be used for nodes in the cluster.
	Version semver.Version `json:"version"`
=======
	NavigatorClusterConfig `json:",inline"`
>>>>>>> f9e2025d

	// A list of plugins to install on nodes in the cluster.
	Plugins []string `json:"plugins"`

	// NodePools specify the various pools of nodes that make up this cluster.
	// There must be at least one master node specified.
	NodePools []ElasticsearchClusterNodePool `json:"nodePools"`

	// Image describes the Elasticsearch image to use
<<<<<<< HEAD
	Image *ElasticsearchImage `json:"image,omitempty"`

	// Sysctl can be used to specify a list of sysctl values to set on start-up
	// This can be used to set for example the vm.max_map_count parameter.
	Sysctl []string `json:"sysctl"`
=======
	Image ImageSpec `json:"image"`
>>>>>>> f9e2025d

	// The minimum number of masters required to form a quorum in the cluster.
	// If omitted, this will be set to a quorum of the master nodes in the
	// cluster. If set, the value *must* be greater than or equal to a quorum
	// of master nodes.
	MinimumMasters int64 `json:"minimumMasters,omitempty"`
}

// ElasticsearchClusterNodePool describes a node pool within an ElasticsearchCluster.
// The nodes in this pool will be configured to be of the specified roles
type ElasticsearchClusterNodePool struct {
	// Name of the node pool.
	Name string `json:"name"`

	// Number of replicas in the pool.
	Replicas int64 `json:"replicas"`

	// Roles that nodes in this pool should perform within the cluster.
	Roles []ElasticsearchClusterRole `json:"roles"`

	// NodeSelector should be specified to force nodes in this pool to run on
	// nodes matching the given selector.
	NodeSelector map[string]string `json:"nodeSelector"`

	// Resources specifies the resource requirements to be used for nodes that
	// are part of the pool.
	Resources *v1.ResourceRequirements `json:"resources,omitempty"`

	// Persistence specifies the configuration for persistent data for this
	// node. Disabling persistence can cause issues when nodes restart, so
	// should only be using for testing purposes.
	Persistence ElasticsearchClusterPersistenceConfig `json:"persistence,omitempty"`
}

// ElasticsearchClusterRole is a node role in an ElasticsearchCluster.
type ElasticsearchClusterRole string

const (
	ElasticsearchRoleData   ElasticsearchClusterRole = "data"
	ElasticsearchRoleMaster ElasticsearchClusterRole = "master"
	ElasticsearchRoleIngest ElasticsearchClusterRole = "ingest"
)

// ElasticsearchClusterPersistenceConfig contains persistent volume
// configuration.
type ElasticsearchClusterPersistenceConfig struct {
	// Toggle whether persistence should be enabled on this cluster. If false,
	// an emptyDir will be provisioned to store Elasticsearch data.
	Enabled bool `json:"enabled"`

	// Size of the persistent volume to provision (required if persistence is
	// enabled).
	Size resource.Quantity `json:"size"`

	// StorageClass to use for the persistent volume claim. If not set, the
	// default cluster storage class will be used.
	StorageClass string `json:"storageClass"`
}

// ImageSpec specifies a docker image to be used.
type ImageSpec struct {
	// Repository is the repository of a docker image (e.g. 'alpine').
	Repository string `json:"repository"`

	// Tag is the tag of a docker image (e.g. 'latest').
	Tag string `json:"tag"`

	// PullPolicy is the policy for pulling docker images. If not set, the
	// cluster default will be used.
	PullPolicy v1.PullPolicy `json:"pullPolicy"`
}

type NavigatorClusterConfig struct {
	// Pilot describes the pilot image to use
	PilotImage ImageSpec `json:"pilotImage"`

	// Security related options that are common to all cluster kinds
	SecurityContext NavigatorSecurityContext `json:"securityContext,omitempty"`

	// Sysctl can be used to specify a list of sysctl values to set on start-up
	// This can be used to set for example the vm.max_map_count parameter.
	Sysctls []string `json:"sysctls"`
}

type NavigatorSecurityContext struct {
	// Optional user to run the pilot process as. This will also be used as the
	// FSGroup parameter for created pods.
	RunAsUser *int64 `json:"runAsUser,omitempty"`
}

// +genclient
// +k8s:deepcopy-gen:interfaces=k8s.io/apimachinery/pkg/runtime.Object

type Pilot struct {
	metav1.TypeMeta   `json:",inline"`
	metav1.ObjectMeta `json:"metadata"`

	Spec   PilotSpec   `json:"spec"`
	Status PilotStatus `json:"status"`
}

// +k8s:deepcopy-gen:interfaces=k8s.io/apimachinery/pkg/runtime.Object

type PilotList struct {
	metav1.TypeMeta `json:",inline"`
	metav1.ListMeta `json:"metadata"`

	Items []Pilot `json:"items"`
}

type PilotSpec struct {
	Elasticsearch *PilotElasticsearchSpec `json:"elasticsearch"`
}

type PilotPhase string

const (
	// PreStart occurs before the Pilot's subprocess has been started.
	PilotPhasePreStart PilotPhase = "PreStart"
	// PostStart occurs immediately after the Pilot's subprocess has been
	// started.
	PilotPhasePostStart PilotPhase = "PostStart"
	// PreStop occurs just before the Pilot's subprocess is sent a graceful
	// termination signal. These hooks will block termination of the process.
	PilotPhasePreStop PilotPhase = "PreStop"
	// PostStop occurs after the Pilot's has stopped. These can be used to
	// clean up, or whatever other action that may need to be performed.
	PilotPhasePostStop PilotPhase = "PostStop"
)

type PilotElasticsearchSpec struct {
}

type PilotStatus struct {
	LastCompletedPhase PilotPhase       `json:"lastCompletedPhase"`
	Conditions         []PilotCondition `json:"conditions"`
	// Contains status information specific to Elasticsearch Pilots
	Elasticsearch *ElasticsearchPilotStatus `json:"elasticsearch,omitempty"`
}

type ElasticsearchPilotStatus struct {
	// Documents is the current number of documents on this node. nil indicates
	// an unknown number of documents, whereas 0 indicates that the node is
	// empty
	Documents *int64 `json:"documents,omitempty"`
}

// PilotCondition contains condition information for a Pilot.
type PilotCondition struct {
	// Type of the condition, currently ('Ready').
	Type PilotConditionType `json:"type"`

	// Status of the condition, one of ('True', 'False', 'Unknown').
	Status ConditionStatus `json:"status"`

	// LastTransitionTime is the timestamp corresponding to the last status
	// change of this condition.
	LastTransitionTime metav1.Time `json:"lastTransitionTime"`

	// Reason is a brief machine readable explanation for the condition's last
	// transition.
	Reason string `json:"reason"`

	// Message is a human readable description of the details of the last
	// transition, complementing reason.
	Message string `json:"message"`
}

// PilotConditionType represents a Pilot condition value.
type PilotConditionType string

const (
	// PilotConditionReady represents the fact that a given Pilot condition
	// is in ready state.
	PilotConditionReady PilotConditionType = "Ready"
	// PilotConditionStarted represents the fact that a given Pilot condition
	// is in started state.
	PilotConditionStarted PilotConditionType = "Started"
	// PilotConditionStopped represents the fact that a given Pilot
	// condition is in a stopped state.
	PilotConditionStopped PilotConditionType = "Stopped"
)

// ConditionStatus represents a condition's status.
type ConditionStatus string

// These are valid condition statuses. "ConditionTrue" means a resource is in
// the condition; "ConditionFalse" means a resource is not in the condition;
// "ConditionUnknown" means kubernetes can't decide if a resource is in the
// condition or not. In the future, we could add other intermediate
// conditions, e.g. ConditionDegraded.
const (
	// ConditionTrue represents the fact that a given condition is true
	ConditionTrue ConditionStatus = "True"

	// ConditionFalse represents the fact that a given condition is false
	ConditionFalse ConditionStatus = "False"

	// ConditionUnknown represents the fact that a given condition is unknown
	ConditionUnknown ConditionStatus = "Unknown"
)<|MERGE_RESOLUTION|>--- conflicted
+++ resolved
@@ -106,12 +106,10 @@
 
 // ElasticsearchClusterSpec describes a specification for an ElasticsearchCluster
 type ElasticsearchClusterSpec struct {
-<<<<<<< HEAD
+	NavigatorClusterConfig `json:",inline"`
+
 	// The version of Elasticsearch to be used for nodes in the cluster.
 	Version semver.Version `json:"version"`
-=======
-	NavigatorClusterConfig `json:",inline"`
->>>>>>> f9e2025d
 
 	// A list of plugins to install on nodes in the cluster.
 	Plugins []string `json:"plugins"`
@@ -121,15 +119,7 @@
 	NodePools []ElasticsearchClusterNodePool `json:"nodePools"`
 
 	// Image describes the Elasticsearch image to use
-<<<<<<< HEAD
-	Image *ElasticsearchImage `json:"image,omitempty"`
-
-	// Sysctl can be used to specify a list of sysctl values to set on start-up
-	// This can be used to set for example the vm.max_map_count parameter.
-	Sysctl []string `json:"sysctl"`
-=======
-	Image ImageSpec `json:"image"`
->>>>>>> f9e2025d
+	Image *ImageSpec `json:"image"`
 
 	// The minimum number of masters required to form a quorum in the cluster.
 	// If omitted, this will be set to a quorum of the master nodes in the
