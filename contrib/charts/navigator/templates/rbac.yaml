--- conflicted
+++ resolved
@@ -87,11 +87,7 @@
     name: "{{ template "fullname" . }}:controller"
   rules:
   - apiGroups: ["navigator.jetstack.io"]
-<<<<<<< HEAD
-    resources: ["elasticsearchclusters", "pilots", "cassandraclusters"]
-=======
-    resources: ["elasticsearchclusters", "pilots", "elasticsearchclusters/status", "pilots/status"]
->>>>>>> 26e8057c
+    resources: ["elasticsearchclusters", "pilots", "elasticsearchclusters/status", "pilots/status", "cassandraclusters"]
     verbs:     ["get", "list", "watch", "update", "create", "delete"]
   - apiGroups: [""]
     resources: ["services", "configmaps", "serviceaccounts", "pods"]
