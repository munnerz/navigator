{{- if .Values.rbac.enabled }}
apiVersion: v1
kind: List
items:

{{- if not .Values.apiserver.rbacDisabled }}
### API Server ###
# TODO: if this is just for namespace lifecycle admission, move to a generic role
# the role for the apiserver
- apiVersion: rbac.authorization.k8s.io/v1beta1
  kind: ClusterRole
  metadata:
    name: "{{ template "fullname" . }}:apiserver"
  # this rule defined on the role for specifically the
  # namespace-lifecycle admission-controller
  rules:
  - apiGroups: [""]
    resources: ["namespaces"]
    verbs:     ["get", "list", "watch"]
# API-server service-account gets its own role
- apiVersion: rbac.authorization.k8s.io/v1beta1
  kind: ClusterRoleBinding
  metadata:
    name: "{{ template "fullname" . }}:apiserver"
  roleRef:
    apiGroup: rbac.authorization.k8s.io
    kind: ClusterRole
    name: "{{ template "fullname" . }}:apiserver"
  subjects:
  - apiGroup: ""
    kind: ServiceAccount
{{- if .Values.apiserver.serviceAccount }}
    name: "{{ .Values.apiserver.serviceAccount }}"
{{- else }}
    name: "{{ template "fullname" . }}-apiserver"
{{- end }}
    namespace: "{{ .Release.Namespace }}"
# apiserver gets the auth-delegator role to delegate auth decisions to
# the core apiserver
- apiVersion: rbac.authorization.k8s.io/v1beta1
  kind: ClusterRoleBinding
  metadata:
    name: "{{ template "fullname" . }}:apiserver-auth-delegator"
  roleRef:
    apiGroup: rbac.authorization.k8s.io
    kind: ClusterRole
    name: system:auth-delegator
  subjects:
  - apiGroup: ""
    kind: ServiceAccount
{{- if .Values.apiserver.serviceAccount }}
    name: "{{ .Values.apiserver.serviceAccount }}"
{{- else }}
    name: "{{ template "fullname" . }}-apiserver"
{{- end }}
    namespace: "{{ .Release.Namespace }}"
# apiserver gets the ability to read authentication. This allows it to
# read the specific configmap that has the requestheader-* entries to
# enable api aggregation
- apiVersion: rbac.authorization.k8s.io/v1beta1
  kind: RoleBinding
  metadata:
    name: "{{ template "fullname" . }}:apiserver-authentication-reader"
    namespace: kube-system
  roleRef:
    apiGroup: rbac.authorization.k8s.io
    kind: Role
    name: extension-apiserver-authentication-reader
  subjects:
  - apiGroup: ""
    kind: ServiceAccount
{{- if .Values.apiserver.serviceAccount }}
    name: "{{ .Values.apiserver.serviceAccount }}"
{{- else }}
    name: "{{ template "fullname" . }}-apiserver"
{{- end }}
    namespace: "{{ .Release.Namespace }}"
{{- end }}
### Controller ###
- apiVersion: rbac.authorization.k8s.io/v1beta1
{{- if not .Values.controller.namespace }}
  kind: ClusterRole
{{- else }}
  kind: Role
{{- end }}
  metadata:
    name: "{{ template "fullname" . }}:controller"
  rules:
  - apiGroups: ["navigator.jetstack.io"]
<<<<<<< HEAD
    resources: ["elasticsearchclusters", "pilots", "elasticsearchclusters/status", "pilots/status", "cassandraclusters"]
    verbs:     ["get", "list", "watch", "update", "create", "delete"]
=======
    resources: ["elasticsearchclusters", "pilots", "elasticsearchclusters/status", "pilots/status"]
    verbs:     ["*"]
>>>>>>> 5a7ae32a
  - apiGroups: [""]
    resources: ["services", "configmaps", "serviceaccounts", "pods"]
    verbs:     ["get", "list", "watch", "update", "create", "delete"]
  - apiGroups: ["apps"]
    resources: ["statefulsets"]
    verbs:     ["get", "list", "watch", "update", "create", "delete"]
  - apiGroups: [""]
    resources: ["endpoints"]
    verbs:     ["*"]
    resourceNames: ["navigator-controller"]
  - apiGroups: [""]
    resources: ["events"]
    verbs:     ["create", "update", "patch"]
  - apiGroups: ["rbac.authorization.k8s.io"]
    resources: ["rolebindings", "roles"]
    verbs:     ["*"]

- apiVersion: rbac.authorization.k8s.io/v1beta1
{{- if not .Values.controller.namespace }}
  kind: ClusterRoleBinding
{{- else }}
  kind: RoleBinding
{{- end }}
  metadata:
    name: "{{ template "fullname" . }}:controller"
  roleRef:
    apiGroup: rbac.authorization.k8s.io
{{- if not .Values.controller.namespace }}
    kind: ClusterRole
{{- else }}
    kind: Role
{{- end }}
    name: "{{ template "fullname" . }}:controller"
  subjects:
  - apiGroup: ""
    kind: ServiceAccount
{{- if .Values.controller.serviceAccount }}
    name: "{{ .Values.controller.serviceAccount }}"
{{- else }}
    name: "{{ template "fullname" . }}-controller"
{{- end }}
    namespace: "{{ .Release.Namespace }}"

{{- end }}<|MERGE_RESOLUTION|>--- conflicted
+++ resolved
@@ -87,13 +87,8 @@
     name: "{{ template "fullname" . }}:controller"
   rules:
   - apiGroups: ["navigator.jetstack.io"]
-<<<<<<< HEAD
     resources: ["elasticsearchclusters", "pilots", "elasticsearchclusters/status", "pilots/status", "cassandraclusters"]
-    verbs:     ["get", "list", "watch", "update", "create", "delete"]
-=======
-    resources: ["elasticsearchclusters", "pilots", "elasticsearchclusters/status", "pilots/status"]
     verbs:     ["*"]
->>>>>>> 5a7ae32a
   - apiGroups: [""]
     resources: ["services", "configmaps", "serviceaccounts", "pods"]
     verbs:     ["get", "list", "watch", "update", "create", "delete"]
